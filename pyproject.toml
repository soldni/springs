[project]
name = "springs"
<<<<<<< HEAD
version = "1.12.0"
=======
version = "1.12"
>>>>>>> 0a0ca46b
description = """\
    A set of utilities to create and manage typed configuration files \
    effectively, built on top of OmegaConf.\
    """
authors = [
    {name = "Luca Soldaini", email = "luca@soldaini.net" }
]
license = {text = "Apache-2.0"}
readme = "README.md"
requires-python = ">=3.8"
dependencies = [
    "omegaconf>=2.3.0",
    "types-pyyaml>=6.0.0",
    "typing_extensions>=4.2.0",
    "get-annotations>=0.1.2",
    "platformdirs>=2.5.0",
    "rich>=11.0.0",
    "pathvalidate>=2.5.0",
]
classifiers = [
    "Development Status :: 4 - Beta",
    "License :: OSI Approved :: Apache Software License",
    "Operating System :: OS Independent",
    "Programming Language :: Python :: 3",
    "Topic :: Scientific/Engineering :: Artificial Intelligence",
    "Topic :: Software Development :: Libraries :: Python Modules",
    "Topic :: Utilities",
    "Typing :: Typed",
]
keywords = [
    "configuration",
    "yaml",
    "json",
    "command line",
    "cli",
    "omegaconf",
    "structured",
    "config"
]

[project.urls]
Homepage = "https://springs.soldaini.net"
Source = "https://github.com/soldni/Springs"
Tracker = "https://github.com/soldni/Springs/issues"


[project.optional-dependencies]
dev = [
    "black>=22.6.0",
    "isort>=5.10.1",
    "mypy>=0.971",
    "pytest>=5.2",
    "ipython>=8.4.0",
    "autopep8>=1.7.0",
    "flake8>=5.0",
    "ipdb>=0.13.0",
    "flake8-pyi>=22.8.1",
    "Flake8-pyproject>=1.1.0"
]

[build-system]
build-backend = "setuptools.build_meta"
requires = [
    "setuptools >= 61.0.0",
    "wheel"
]

[tool.setuptools.packages.find]
where = ["src"]

[tool.setuptools.package-data]
springs = ["py.typed", "*.pyi"]

[tool.black]
line-length = 79
include = '\.pyi?$'
exclude = '''
(
      __pycache__
    | \.git
    | \.mypy_cache
    | \.pytest_cache
    | \.vscode
    | \.venv
    | \bdist\b
    | \bdoc\b
)
'''

[tool.isort]
profile = "black"
line_length = 79
multi_line_output = 3

[tool.autopep8]
max_line_length = 79
in-place = true
recursive = true
aggressive = 3

[tool.mypy]
python_version = 3.8
ignore_missing_imports = true
no_site_packages = true
allow_redefinition = false
exclude = [
    '.git',
    '__pycache__',
    '.mypy_cache',
    '.pytest_cache',
    '.vscode',
    '.venv',
    'dist',
    'doc',
    'tmp',
]

[tool.mypy-tests]
strict_optional = false

[tool.flake8]
exclude = [
    '.git',
    '__pycache__',
    '.mypy_cache',
    '.pytest_cache',
    '.vscode',
    '.venv',
    'dist',
    'doc',
    'tmp',
]
per-file-ignores = [
    '__init__.py:F401',
    '*.pyi:E302,E305',
]<|MERGE_RESOLUTION|>--- conflicted
+++ resolved
@@ -1,10 +1,6 @@
 [project]
 name = "springs"
-<<<<<<< HEAD
-version = "1.12.0"
-=======
 version = "1.12"
->>>>>>> 0a0ca46b
 description = """\
     A set of utilities to create and manage typed configuration files \
     effectively, built on top of OmegaConf.\
